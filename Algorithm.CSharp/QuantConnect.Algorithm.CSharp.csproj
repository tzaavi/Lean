--- conflicted
+++ resolved
@@ -67,13 +67,10 @@
     <Compile Include="ETFGlobalRotationAlgorithm.cs" />
     <Compile Include="IndicatorSuiteAlgorithm.cs" />
     <Compile Include="LiveFeaturesAlgorithm.cs" />
-<<<<<<< HEAD
     <Compile Include="Scalping4Algorithm.cs" />
     <Compile Include="Scalping3Algorithm.cs" />
-=======
     <Compile Include="OpeningBreakoutAlgorithm.cs" />
     <Compile Include="WarmupAlgorithm.cs" />
->>>>>>> 28d2e71f
     <Compile Include="WarmupHistoryAlgorithm.cs" />
     <Compile Include="MACDTrendAlgorithm.cs" />
     <Compile Include="MarginCallEventsAlgorithm.cs" />
