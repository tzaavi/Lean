﻿/*
 * QUANTCONNECT.COM - Democratizing Finance, Empowering Individuals.
 * Lean Algorithmic Trading Engine v2.0. Copyright 2014 QuantConnect Corporation.
 * 
 * Licensed under the Apache License, Version 2.0 (the "License"); 
 * you may not use this file except in compliance with the License.
 * You may obtain a copy of the License at http://www.apache.org/licenses/LICENSE-2.0
 * 
 * Unless required by applicable law or agreed to in writing, software
 * distributed under the License is distributed on an "AS IS" BASIS,
 * WITHOUT WARRANTIES OR CONDITIONS OF ANY KIND, either express or implied.
 * See the License for the specific language governing permissions and
 * limitations under the License.
 *
*/

/**********************************************************
* USING NAMESPACES
**********************************************************/

using System;
using System.Collections;
using System.Collections.Generic;
using System.Globalization;
using System.IO;
using System.Linq;
using System.Net;
using QuantConnect.Configuration;
using QuantConnect.Data;
using QuantConnect.Data.Custom;
using QuantConnect.Data.Market;
using QuantConnect.Logging;
using QuantConnect.Securities;
using QuantConnect.Util;

namespace QuantConnect.Lean.Engine
{
    /******************************************************** 
    * CLASS DEFINITIONS
    *********************************************************/
    /// <summary>
    /// Subscription data reader is a wrapper on the stream reader class to download, unpack and iterate over a data file.
    /// </summary>
    /// <remarks>The class accepts any subscription configuration and automatically makes it availble to enumerate</remarks>
    public class SubscriptionDataReader : IEnumerator<BaseData>
    {
        /******************************************************** 
        * CLASS PRIVATE VARIABLES
        *********************************************************/
        /// Source string to create memory stream:
        private string _source = "";

        ///Default true to fillforward for this subscription, take the previous result and continue returning it till the next time barrier.
        private bool _isFillForward = true;

        ///Date of this source file.
        private DateTime _date = new DateTime();

        ///End of stream from the reader
        private bool _endOfStream = false;

        /// Internal stream reader for processing data line by line:
        private IStreamReader _reader = null;

        /// All streams done async via web protocols:
        private WebClient _web = new WebClient();

        /// Configuration of the data-reader:
        private SubscriptionDataConfig _config;

        /// Subscription Securities Access
        private Security _security;

        /// true if we can find a scale factor file for the security of the form: ..\Lean\Data\equity\factor_files\{SYMBOL}.csv
        private bool _hasScaleFactors = false;

        // Subscription is for a QC type:
        private bool _isDynamicallyLoadedData = false;

        //Price Factor Mapping:
        private decimal _priceFactor = 0;

        //Symbol Mapping:
        private string _mappedSymbol = "";

        /// Location of the datafeed - the type of this data.
        private readonly DataFeedEndpoint _feedEndpoint;

        /// Object Activator - Fast create new instance of "Type":
        private readonly Func<object[], object> _objectActivator;

        ///Create a single instance to invoke all Type Methods:
        private readonly BaseData _dataFactory;

        /// Remember edge conditions as market enters/leaves open-closed.
        private BaseData _lastBarOfStream = null;
        private BaseData _lastBarOutsideMarketHours = null;

        //Start finish times of the backtest:
        private readonly DateTime _periodStart;
        private readonly DateTime _periodFinish;

        private DataNormalizationMode _dataNormalizationMode;
        
        private readonly FactorFile _factorFile;
        private readonly MapFile _mapFile;

        /******************************************************** 
        * CLASS PUBLIC VARIABLES
        *********************************************************/
        /// <summary>
        /// Last read BaseData object from this type and source
        /// </summary>
        public BaseData Current
        {
            get;
            private set;
        }

        /// <summary>
        /// Explicit Interface Implementation for Current
        /// </summary>
        object IEnumerator.Current
        {
            get { return Current; }
        }


        /// <summary>
        /// Save an instance of the previous basedata we generated
        /// </summary>
        public BaseData Previous
        {
            get;
            private set;
        }

        /// <summary>
        /// Source has been completed, load up next stream or stop asking for data.
        /// </summary>
        public bool EndOfStream
        {
            get 
            {
                return _endOfStream || _reader == null;
            }
            set
            {
                _endOfStream = value;
            }
        }

        /******************************************************** 
        * CLASS CONSTRUCTOR
        *********************************************************/
        /// <summary>
        /// Subscription data reader takes a subscription request, loads the type, accepts the data source and enumerate on the results.
        /// </summary>
        /// <param name="config">Subscription configuration object</param>
        /// <param name="security">Security asset</param>
        /// <param name="feed">Feed type enum</param>
        /// <param name="periodStart">Start date for the data request/backtest</param>
        /// <param name="periodFinish">Finish date for the data request/backtest</param>
        public SubscriptionDataReader(SubscriptionDataConfig config, Security security, DataFeedEndpoint feed, DateTime periodStart, DateTime periodFinish)
        {
            //Save configuration of data-subscription:
            _config = config;

            //Save access to fill foward flag:
            _isFillForward = config.FillDataForward;

            //Save Start and End Dates:
            _periodStart = periodStart;
            _periodFinish = periodFinish;

            //Save access to securities
            _security = security;
            _isDynamicallyLoadedData = security.IsDynamicallyLoadedData;

            // do we have factor tables?
            _hasScaleFactors = FactorFile.HasScalingFactors(Engine.DataFolder, config.Symbol);

            //Save the type of data we'll be getting from the source.
            _feedEndpoint = feed;

            //Create the dynamic type-activators:
            _objectActivator = ObjectActivator.GetActivator(config.Type);

            if (_objectActivator == null) 
            {
                Engine.ResultHandler.ErrorMessage("Custom data type '" + config.Type.Name + "' missing parameterless constructor E.g. public " + config.Type.Name + "() { }");
                _endOfStream = true;
                return;
            }

            //Create an instance of the "Type":
            var userObj = _objectActivator.Invoke(new object[] { });
            _dataFactory = userObj as BaseData;

            //If its quandl set the access token in data factory:
            var quandl = _dataFactory as Quandl;
            if (quandl != null)
            {
                quandl.SetAuthCode(Config.Get("quandl-auth-token"));   
            }

            //Load the entire factor and symbol mapping tables into memory, we'll start with some defaults
            _factorFile = new FactorFile(config.Symbol, new List<FactorFileRow>());
            _mapFile = new MapFile(config.Symbol, new List<MapFileRow>());
            try 
            {
                if (_hasScaleFactors)
                {
                    _factorFile = FactorFile.Read(config.Symbol);
                    _mapFile = MapFile.Read(config.Symbol);
                }
            } 
            catch (Exception err) 
            {
                Log.Error("SubscriptionDataReader(): Fetching Price/Map Factors: " + err.Message);
            }
        }

        /******************************************************** 
        * CLASS METHODS
        *********************************************************/
        /// <summary>
        /// Try and create a new instance of the object and return it using the MoveNext enumeration pattern ("Current" public variable).
        /// </summary>
        /// <remarks>This is a highly called method and should be kept lean as possible.</remarks>
        /// <returns>Boolean true on successful move next. Set Current public property.</returns>
        public bool MoveNext() {

            BaseData instance = null;
            var instanceMarketOpen = false;
            //Log.Debug("SubscriptionDataReader.MoveNext(): Starting MoveNext...");

            try
            {
                //Calls this when no file, first "moveNext()" in refresh source.
                if (_endOfStream || _reader == null || _reader.EndOfStream)
                {
                    if (_reader == null)
                    {
                        //Handle the 1% of time:: getReader failed e.g. missing day so skip day:
                        Current = null;
                    }
                    else
                    {
                        //This is a MoveNext() after reading the last line of file:
                        _lastBarOfStream = Current;
                    }
                    _endOfStream = true;
                    return false;
                }

                //Log.Debug("SubscriptionDataReader.MoveNext(): Launching While-InstanceNotNull && not EOS: " + reader.EndOfStream);
                //Keep looking until output's an instance:
                while (instance == null && !_reader.EndOfStream)
                {
                    //Get the next string line from file, create instance of BaseData:
                    var line = _reader.ReadLine();
                    try
                    {
                        instance = _dataFactory.Reader(_config, line, _date, _feedEndpoint);
                    }
                    catch (Exception err)
                    {
                        //Log.Debug("SubscriptionDataReader.MoveNext(): Error invoking instance: " + err.Message);
                        Engine.ResultHandler.RuntimeError("Error invoking " + _config.Symbol + " data reader. Line: " + line + " Error: " + err.Message, err.StackTrace);
                        _endOfStream = true;
                        continue;
                    }

                    if (instance != null)
                    {
                        instanceMarketOpen = _security.Exchange.DateTimeIsOpen(instance.Time);

                        //Apply custom user data filters:
                        try
                        {
                            if (!_security.DataFilter.Filter(_security, instance))
                            {
                                instance = null;
                                continue;
                            }
                        }
                        catch (Exception err)
                        {
                            Log.Error("SubscriptionDataReader.MoveNext(): Error applying filter: " + err.Message);
                            Engine.ResultHandler.RuntimeError("Runtime error applying data filter. Assuming filter pass: " + err.Message, err.StackTrace);
                        }

                        if (instance == null)
                        {
                            // REVIEW -- Is this condition heuristically possible?
                            Log.Trace("SubscriptionDataReader.MoveNext(): Instance null, continuing...");
                            continue;
                        }


                        //Check if we're in date range of the data request
                        if (instance.Time < _periodStart)
                        {
                            _lastBarOutsideMarketHours = instance;
                            instance = null;
                            continue;
                        }
                        if (instance.Time > _periodFinish)
                        {
                            instance = null;
                            continue;
                        }

                        //Save bar for extended market hours (fill forward).
                        if (!instanceMarketOpen)
                        {
                            _lastBarOutsideMarketHours = instance;
                        }

                        //However, if we only want market hours data, don't return yet: Discard and continue looping.
                        if (!_config.ExtendedMarketHours && !instanceMarketOpen)
                        {
                            instance = null;
                        }
                    }
                }

                //Handle edge conditions: First Bar Read: 
                // -> Use previous bar from yesterday if available
                if (Current == null)
                {
                    //Handle first loop where not set yet:
                    if (_lastBarOfStream == null)
                    {
                        //For first bar, fill forward from premarket data where possible
                        _lastBarOfStream = _lastBarOutsideMarketHours ?? instance;
                    }
                    //If current not set yet, set Previous to yesterday/last bar read. 
                    Previous = _lastBarOfStream;
                }
                else
                {
                    Previous = Current;
                }

                Current = instance;

                //End of Stream: rewind reader to last 
                if (_reader.EndOfStream && instance == null)
                {
                    //Log.Debug("SubscriptionDataReader.MoveNext(): Reader EOS.");
                    _endOfStream = true;

                    if (_isFillForward && Previous != null)
                    {
                        //If instance == null, current is null, so clone previous to record the final sample:
                        Current = Previous.Clone(true);
                        //When market closes fastforward current bar to the last bar fill forwarded to close time.
                        Current.Time = _security.Exchange.TimeOfDayClosed(Previous.Time);
                        // Save the previous bar as last bar before next stream (for fill forwrd).
                        _lastBarOfStream = Previous;
                    }
                    return false;
                }
                return true;
            }
            catch (Exception err)
            {
                Log.Error("SubscriptionDataReader.MoveNext(): " + err.Message);
                return false;
            }
        }

        /// <summary>
        /// For backwards adjusted data the price is adjusted by a scale factor which is a combination of splits and dividends. 
        /// This backwards adjusted price is used by default and fed as the current price.
        /// </summary>
        /// <param name="date">Current date of the backtest.</param>
        private void UpdateScaleFactors(DateTime date)
        {
            try
            {
                _mappedSymbol = _mapFile.GetMappedSymbol(date);
                _priceFactor = _factorFile.GetTimePriceFactor(date);
            } 
            catch (Exception err) 
            {
                Log.Error("SubscriptionDataReader.UpdateScaleFactors(): " + err.Message);
            }

            // did we have a split or dividend event??

            switch (_dataNormalizationMode)
            {
                case DataNormalizationMode.Raw:
                    //_priceFactor = 1;
                    break;
                case DataNormalizationMode.Adjusted:
                    break;
                case DataNormalizationMode.TotalReturn:
                    break;
                default:
                    throw new ArgumentOutOfRangeException();
            }
            _config.SetPriceScaleFactor(_priceFactor);
            _config.SetMappedSymbol(_mappedSymbol);
        }

        /// <summary>
        /// Check if this time is open for this subscription.
        /// </summary>
        /// <param name="time">Date and time we're checking to see if the market is open</param>
        /// <returns>Boolean true on market open</returns>
        public bool MarketOpen(DateTime time) 
        {
            return _security.Exchange.DateTimeIsOpen(time);
        }


        /// <summary>
        /// Check if we're still in the extended market hours
        /// </summary>
        /// <param name="time">Time to scan</param>
        /// <returns>True on extended market hours</returns>
        public bool ExtendedMarketOpen(DateTime time) 
        {
            return _security.Exchange.DateTimeIsExtendedOpen(time);
        }

        /// <summary>
        /// Reset the IEnumeration
        /// </summary>
        /// <remarks>Not used</remarks>
        public void Reset() 
        {
            throw new NotImplementedException("Reset method not implemented. Assumes loop will only be used once.");
        }
        
        /// <summary>
        /// Fetch and set the location of the data from the user's BaseData factory:
        /// </summary>
        /// <param name="date">Date of the source file.</param>
        /// <returns>Boolean true on successfully retrieving the data</returns>
        public bool RefreshSource(DateTime date)
        {
            //Update the source from the getSource method:
            _date = date;

            // if the map file is an empty instance this will always return true
            if (!_mapFile.HasData(date))
            {
                // don't even bother checking the disk if the map files state we don't have ze dataz
                return false;
            }

            var newSource = "";

            //If we can find scale factor files on disk, use them. LiveTrading will aways use 1 by definition
            if (_hasScaleFactors) 
            {
                UpdateScaleFactors(date);
            }

            //Make sure this particular security is trading today:
            if (!_security.Exchange.DateIsOpen(date))
            {
                _endOfStream = true;
                return false;
            }

            //Choose the new source file, hide the QC source file locations
            newSource = GetSource(date);

            //When stream over stop looping on this data.
            if (newSource == "") 
            {
                _endOfStream = true;
                return false;
            }

            //Log.Debug("SubscriptionDataReader.MoveNext(): Source Refresh: " + newSource);
            if (_source != newSource && newSource != "")
            {
                //If a new file, reset the EOS flag:
                _endOfStream = false;
                //Set the new source.
                _source = newSource;
                //Close out the last source file.
                Dispose();

                //Load the source:
                try 
                {
                    //Log.Debug("SubscriptionDataReader.RefreshSource(): Created new reader for source: " + source);
                    _reader = GetReader(_source);
                } 
                catch (Exception err) 
                {
                    Log.Error("SubscriptionDataReader.RefreshSource(): Failed to get reader: " + err.Message);
                    //Engine.ResultHandler.DebugMessage("Failed to get a reader for the data source. There may be an error in your custom data source reader. Skipping date (" + date.ToShortDateString() + "). Err: " + err.Message);
                    return false;
                }

                if (_reader == null)
                {
                    Log.Error("Failed to get StreamReader for data source(" + _source + "), symbol(" + _mappedSymbol + "). Skipping date(" + date.ToShortDateString() + "). Reader is null.");
                    //Engine.ResultHandler.DebugMessage("We could not find the requested data. This may be an invalid data request, failed download of custom data, or a public holiday. Skipping date (" + date.ToShortDateString() + ").");

                    if (_isDynamicallyLoadedData)
                    {
                        Engine.ResultHandler.ErrorMessage("We could not fetch the requested data. This may not be valid data, or a failed download of custom data. Skipping source (" + _source + ").");
                    }
                    return false;
                }

                //Reset the public properties so we can explicitly set them with lastBar data.
                Current = null;
                Previous = null;

                //99% of time, populate the first "Current". 1% of of time no source file (getReader fails), so
                // method sets the Subscription properties as if no data.
                try
                {
                    MoveNext();
                }
                catch (Exception err) 
                {
                    throw new Exception("SubscriptionDataReader.RefreshSource(): Could not MoveNext to init stream: " + _source + " " + err.Message + " >> " + err.StackTrace);
                }
            }

            //Success:
            return true;
        }


        /// <summary>
        /// Using this source URL, download it to our cache and open a local reader.
        /// </summary>
        /// <param name="source">Source URL for the data:</param>
        /// <returns>StreamReader for the data source</returns>
        private IStreamReader GetReader(string source)
        {
            IStreamReader reader = null;

            if (_feedEndpoint == DataFeedEndpoint.LiveTrading)
            {
                // live trading currently always gets a rest endpoint
                return new RestSubscriptionStreamReader(source);
            }

            // determine if we're hitting the file system/backtest
            if (_feedEndpoint == DataFeedEndpoint.FileSystem || _feedEndpoint == DataFeedEndpoint.Backtesting)
            {
                if (_config.Type == typeof (Dividend))
                {
                    reader = HandleDividend(source);
                }

                // construct a uri to determine if we have a local or remote file
                var uri = new Uri(source, UriKind.RelativeOrAbsolute);

                if (uri.IsAbsoluteUri && !uri.IsLoopback)
                {
                    reader = HandleRemoteSourceFile(source);
                }
                else
                {
                    reader = HandleLocalFileSource(source);
                }
            }

            // if the reader is already at end of stream, just set to null so we don't try to get data for today
            if (reader != null && reader.EndOfStream)
            {
                reader = null;
            }

            return reader;
        }

        private IStreamReader HandleDividend(string source)
        {
            if (!File.Exists(source))
            {
                return null;
            }
        }


        /// <summary>
        /// Stream the file over the net directly from its source. 
        /// </summary>
        /// <param name="source">Source URL for the file</param>
        /// <remarks>Left here for potential future reference instead of downloading files we stream then from external source.</remarks>
        /// <returns>StreamReader Interface for the data source.</returns>
        private StreamReader WebReader(string source) 
        {    
            //Initialize Required Variables for Web Reader:
            StreamReader reader;

            //Reopen the source with the new URL.
            _web = new WebClient();
            _web.Proxy = WebRequest.GetSystemWebProxy();
            using (var stream = _web.OpenRead(source)) 
            {
                //If its a zip, unzip it:
                if (source.GetExtension() == ".zip")
                {
                    reader = Compression.UnzipStream(stream);
                }
                else
                {
                    reader = new StreamReader(stream);
                }
            }
            return reader;
        }

        /// <summary>
        /// Dispose of the Stream Reader and close out the source stream and file connections.
        /// </summary>
        public void Dispose() 
        { 
            if (_reader != null) 
            {
                _reader.Close();
                _reader.Dispose();
            }

            if (_web != null) 
            {
                _web.Dispose();
            }
        }

        /// <summary>
        /// Get the source URL string for this datetime from the users GetSource() method in BaseData.
        /// </summary>
        /// <param name="date">DateTime we're requesting.</param>
        /// <returns>URL string of the source file</returns>
        public string GetSource(DateTime date)
        {
            var newSource = "";
            //Invoke our instance of this method.
            if (_dataFactory != null) 
            {
                try
                {
                    newSource = _dataFactory.GetSource(_config, date, _feedEndpoint);
                }
                catch (Exception err) 
                {
                    Log.Error("SubscriptionDataReader.GetSource(): " + err.Message);
                    Engine.ResultHandler.ErrorMessage("Error getting string source location for custom data source: " + err.Message, err.StackTrace);
                }
            }
            //Return the freshly calculated source URL.
            return newSource;
        }

        /// <summary>
<<<<<<< HEAD
        /// Opens up an IStreamReader for a local file source
        /// </summary>
        private IStreamReader HandleLocalFileSource(string source)
        {
            if (!File.Exists(source))
            {
                // the local uri doesn't exist, write an error and return null so we we don't try to get data for today
                Log.Trace("SubscriptionDataReader.GetReader(): Could not find QC Data, skipped: " + source);
                Engine.ResultHandler.SamplePerformance(_date.Date, 0);
                return null;
            }

            // handles zip or text files
            return new LocalFileSubscriptionStreamReader(source);
        }

        /// <summary>
        /// Opens up an IStreamReader for a remote file source
        /// </summary>
        private IStreamReader HandleRemoteSourceFile(string source)
        {
            // clean old files out of the cache
            const string cache = "./cache/data";
            if (!Directory.Exists(cache)) Directory.CreateDirectory(cache);
            foreach (var file in Directory.EnumerateFiles(cache))
            {
                if (File.GetCreationTime(file) < DateTime.Now.AddHours(-24)) File.Delete(file);
            }

            try
            {
                // this will fire up a web client in order to download the 'source' file to the cache
                return new RemoteFileSubscriptionStreamReader(source, cache);
            }
            catch (Exception err)
            {
                Engine.ResultHandler.ErrorMessage("Error downloading custom data source file, skipped: " + source + " Err: " + err.Message, err.StackTrace);
                Engine.ResultHandler.SamplePerformance(_date.Date, 0);
                return null;
            }
        }
=======
        /// Sets the data normalization mode that was selected by an algorithm
        /// </summary>
        internal void SetDataNormalizationMode(DataNormalizationMode mode)
        {
            _dataNormalizationMode = mode;
        }


>>>>>>> 4a884ee1
    } // End Base Data Class

} // End QC Namespace<|MERGE_RESOLUTION|>--- conflicted
+++ resolved
@@ -218,7 +218,7 @@
             catch (Exception err) 
             {
                 Log.Error("SubscriptionDataReader(): Fetching Price/Map Factors: " + err.Message);
-            }
+           }
         }
 
         /******************************************************** 
@@ -388,21 +388,6 @@
             {
                 Log.Error("SubscriptionDataReader.UpdateScaleFactors(): " + err.Message);
             }
-
-            // did we have a split or dividend event??
-
-            switch (_dataNormalizationMode)
-            {
-                case DataNormalizationMode.Raw:
-                    //_priceFactor = 1;
-                    break;
-                case DataNormalizationMode.Adjusted:
-                    break;
-                case DataNormalizationMode.TotalReturn:
-                    break;
-                default:
-                    throw new ArgumentOutOfRangeException();
-            }
             _config.SetPriceScaleFactor(_priceFactor);
             _config.SetMappedSymbol(_mappedSymbol);
         }
@@ -586,6 +571,8 @@
             {
                 return null;
             }
+
+            return null;
         }
 
 
@@ -661,7 +648,6 @@
         }
 
         /// <summary>
-<<<<<<< HEAD
         /// Opens up an IStreamReader for a local file source
         /// </summary>
         private IStreamReader HandleLocalFileSource(string source)
@@ -703,16 +689,6 @@
                 return null;
             }
         }
-=======
-        /// Sets the data normalization mode that was selected by an algorithm
-        /// </summary>
-        internal void SetDataNormalizationMode(DataNormalizationMode mode)
-        {
-            _dataNormalizationMode = mode;
-        }
-
-
->>>>>>> 4a884ee1
     } // End Base Data Class
 
 } // End QC Namespace