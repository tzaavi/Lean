--- conflicted
+++ resolved
@@ -55,11 +55,7 @@
       <Link>Properties\SharedAssemblyInfo.cs</Link>
     </Compile>
     <Compile Include="LinearWeightedMovingAverage.cs" />
-<<<<<<< HEAD
-    <Compile Include="ParabolicStopAndReversal.cs" />
-=======
     <Compile Include="ParabolicStopAndReverse.cs" />
->>>>>>> fac6f46a
     <Compile Include="WilliamsPercentR.cs" />
     <Compile Include="AroonOscillator.cs" />
     <Compile Include="AverageTrueRange.cs" />
