--- conflicted
+++ resolved
@@ -49,11 +49,8 @@
     <Compile Include="DonchianChannel.cs" />
     <Compile Include="IchimokuKinkoHyo.cs" />
     <Compile Include="KeltnerChannels.cs" />
-<<<<<<< HEAD
     <Compile Include="LinearRegressionBullBear.cs" />
-=======
     <Compile Include="LeastSquaresMovingAverage.cs" />
->>>>>>> 12f5dfd1
     <Compile Include="LogReturn.cs" />
     <Compile Include="Momersion.cs" />
     <Compile Include="OnBalanceVolume.cs" />
